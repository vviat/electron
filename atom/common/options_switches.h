// Copyright (c) 2013 GitHub, Inc.
// Use of this source code is governed by the MIT license that can be
// found in the LICENSE file.

#ifndef ATOM_COMMON_OPTIONS_SWITCHES_H_
#define ATOM_COMMON_OPTIONS_SWITCHES_H_

namespace atom {

namespace options {

extern const char kTitle[];
extern const char kIcon[];
extern const char kFrame[];
extern const char kShow[];
extern const char kCenter[];
extern const char kX[];
extern const char kY[];
extern const char kWidth[];
extern const char kHeight[];
extern const char kMinWidth[];
extern const char kMinHeight[];
extern const char kMaxWidth[];
extern const char kMaxHeight[];
extern const char kResizable[];
extern const char kMovable[];
extern const char kMinimizable[];
extern const char kMaximizable[];
extern const char kFullScreenable[];
extern const char kClosable[];
extern const char kFullscreen[];
extern const char kSkipTaskbar[];
extern const char kKiosk[];
extern const char kAlwaysOnTop[];
extern const char kAcceptFirstMouse[];
extern const char kUseContentSize[];
extern const char kZoomToPageWidth[];
extern const char kTitleBarStyle[];
extern const char kAutoHideMenuBar[];
extern const char kEnableLargerThanScreen[];
extern const char kDarkTheme[];
extern const char kTransparent[];
extern const char kType[];
extern const char kDisableAutoHideCursor[];
extern const char kStandardWindow[];
extern const char kBackgroundColor[];
extern const char kHasShadow[];
extern const char kFocusable[];
extern const char kWebPreferences[];
extern const char kVibrancyType[];

// WebPreferences.
extern const char kZoomFactor[];
extern const char kPreloadScript[];
extern const char kPreloadURL[];
extern const char kNodeIntegration[];
extern const char kContextIsolation[];
extern const char kGuestInstanceID[];
extern const char kExperimentalFeatures[];
extern const char kExperimentalCanvasFeatures[];
extern const char kOpenerID[];
extern const char kScrollBounce[];
extern const char kBlinkFeatures[];
extern const char kDisableBlinkFeatures[];
extern const char kNodeIntegrationInWorker[];

}   // namespace options


// Following are actually command line switches, should be moved to other files.

namespace switches {

extern const char kEnableSandbox[];
extern const char kEnablePlugins[];
extern const char kPpapiFlashPath[];
extern const char kPpapiFlashVersion[];
extern const char kDisableHttpCache[];
extern const char kStandardSchemes[];
extern const char kRegisterServiceWorkerSchemes[];
extern const char kSecureSchemes[];
extern const char kAppUserModelId[];

extern const char kBackgroundColor[];
extern const char kPreloadScript[];
extern const char kPreloadURL[];
extern const char kNodeIntegration[];
extern const char kContextIsolation[];
extern const char kGuestInstanceID[];
extern const char kOpenerID[];
extern const char kScrollBounce[];
extern const char kHiddenPage[];
<<<<<<< HEAD
extern const char kNativeWindowOpen[];
=======
extern const char kNodeIntegrationInWorker[];
>>>>>>> 46aed5ff

extern const char kWidevineCdmPath[];
extern const char kWidevineCdmVersion[];

}  // namespace switches

}  // namespace atom

#endif  // ATOM_COMMON_OPTIONS_SWITCHES_H_<|MERGE_RESOLUTION|>--- conflicted
+++ resolved
@@ -90,11 +90,8 @@
 extern const char kOpenerID[];
 extern const char kScrollBounce[];
 extern const char kHiddenPage[];
-<<<<<<< HEAD
 extern const char kNativeWindowOpen[];
-=======
 extern const char kNodeIntegrationInWorker[];
->>>>>>> 46aed5ff
 
 extern const char kWidevineCdmPath[];
 extern const char kWidevineCdmVersion[];
